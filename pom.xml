<?xml version="1.0" encoding="UTF-8"?>
<!--
  Copyright © 2015 Cask Data, Inc.

  Licensed under the Apache License, Version 2.0 (the "License"); you may not
  use this file except in compliance with the License. You may obtain a copy of
  the License at

  http://www.apache.org/licenses/LICENSE-2.0

  Unless required by applicable law or agreed to in writing, software
  distributed under the License is distributed on an "AS IS" BASIS, WITHOUT
  WARRANTIES OR CONDITIONS OF ANY KIND, either express or implied. See the
  License for the specific language governing permissions and limitations under
  the License.
  -->
<project xmlns:xsi="http://www.w3.org/2001/XMLSchema-instance" xmlns="http://maven.apache.org/POM/4.0.0"
         xsi:schemaLocation="http://maven.apache.org/POM/4.0.0 http://maven.apache.org/xsd/maven-4.0.0.xsd">
  <modelVersion>4.0.0</modelVersion>

  <groupId>co.cask.hydrator</groupId>
  <artifactId>hydrator-plugins</artifactId>
<<<<<<< HEAD
  <version>1.3.0-SNAPSHOT</version>
=======
  <version>1.2.0</version>
>>>>>>> 64759b81
  <modules>
    <module>hydrator-common</module>
    <module>core-plugins</module>
    <module>cassandra-plugins</module>
    <module>database-plugins</module>
    <module>elasticsearch-plugins</module>
    <module>hbase-plugins</module>
    <module>hdfs-plugins</module>
    <module>hive-plugins</module>
    <module>kafka-plugins</module>
    <module>mongodb-plugins</module>
    <module>python-evaluator-transform</module>
    <module>transform-plugins</module>
  </modules>
  <packaging>pom</packaging>

  <name>Hydrator Plugin Collection</name>

  <url>http://docs.cdap.io/cdap/current/en/included-applications/index.html</url>

  <licenses>
    <license>
      <name>The Apache Software License, Version 2.0</name>
      <url>http://www.apache.org/licenses/LICENSE-2.0.txt</url>
      <distribution>repo</distribution>
      <comments>A business-friendly OSS license</comments>
    </license>
  </licenses>

  <issueManagement>
    <url>https://issues.cask.co/browse/CDAP</url>
  </issueManagement>

  <properties>
    <surefire.redirectTestOutputToFile>true</surefire.redirectTestOutputToFile>
    <project.build.sourceEncoding>UTF-8</project.build.sourceEncoding>
    <!-- version properties -->
    <apache-commons.version>1.2</apache-commons.version>
    <asm.version>5.0.3</asm.version>
    <avro.version>1.7.7</avro.version>
    <cassandra.version>2.1.0</cassandra.version>
    <cassandraunit.version>2.0.2.2</cassandraunit.version>
    <commons-codec.version>1.10</commons-codec.version>
    <commons-httpclient.version>3.1</commons-httpclient.version>
    <cdap.version>3.3.0</cdap.version>
    <datastax.version>2.0.5</datastax.version>
    <es.version>1.6.0</es.version>
    <es-hadoop.version>2.1.0</es-hadoop.version>
    <fastutil.version>6.6.1</fastutil.version>
    <geronimo-jms.version>1.1.1</geronimo-jms.version>
    <hadoop.version>2.3.0</hadoop.version>
    <hsql.version>2.2.4</hsql.version>
    <hive.version>1.1.0-cdh5.4.5</hive.version>
    <junit.version>4.11</junit.version>
    <kafka.version>0.8.2.2</kafka.version>
    <snappy.version>1.1.2</snappy.version>
    <slf4j.version>1.7.5</slf4j.version>
    <twill.version>0.6.0-incubating</twill.version>
    <twitter4j.version>4.0.3</twitter4j.version>
    <zookeeper.version>3.4.5</zookeeper.version>
    <!-- properties for script build step that creates the config files for the artifacts -->
    <widgets.dir>widgets</widgets.dir>
    <docs.dir>docs</docs.dir>
    <etl.versionRange>[3.3.0-SNAPSHOT,3.4.0-SNAPSHOT)</etl.versionRange>
    <!-- this is here because project.basedir evaluates to null in the script build step -->
    <main.basedir>${project.basedir}</main.basedir>
  </properties>



  <repositories>
    <repository>
      <id>sonatype</id>
      <url>https://oss.sonatype.org/content/groups/public</url>
    </repository>
    <repository>
      <id>sonatype-snapshots</id>
      <url>https://oss.sonatype.org/content/repositories/snapshots</url>
    </repository>
  </repositories>

  <dependencyManagement>
    <dependencies>
      <dependency>
        <groupId>org.slf4j</groupId>
        <artifactId>slf4j-api</artifactId>
        <version>${slf4j.version}</version>
      </dependency>
      <dependency>
        <groupId>javax.annotation</groupId>
        <artifactId>jsr250-api</artifactId>
        <version>1.0</version>
      </dependency>
      <dependency>
        <groupId>co.cask.cdap</groupId>
        <artifactId>cdap-etl-api</artifactId>
        <version>${cdap.version}</version>
        <scope>provided</scope>
      </dependency>
      <dependency>
        <groupId>co.cask.cdap</groupId>
        <artifactId>cdap-formats</artifactId>
        <version>${cdap.version}</version>
      </dependency>
      <dependency>
        <groupId>co.cask.cdap</groupId>
        <artifactId>cdap-etl-batch</artifactId>
        <version>${cdap.version}</version>
        <scope>test</scope>
      </dependency>
      <dependency>
        <groupId>co.cask.cdap</groupId>
        <artifactId>cdap-etl-core</artifactId>
        <version>${cdap.version}</version>
        <scope>test</scope>
      </dependency>
      <dependency>
        <groupId>co.cask.cdap</groupId>
        <artifactId>cdap-proto</artifactId>
        <version>${cdap.version}</version>
        <scope>test</scope>
      </dependency>
      <dependency>
        <groupId>co.cask.cdap</groupId>
        <artifactId>cdap-etl-realtime</artifactId>
        <version>${cdap.version}</version>
        <scope>test</scope>
      </dependency>
      <dependency>
        <groupId>co.cask.cdap</groupId>
        <artifactId>cdap-test</artifactId>
        <version>${cdap.version}</version>
        <scope>test</scope>
      </dependency>
      <dependency>
        <groupId>co.cask.cdap</groupId>
        <artifactId>cdap-unit-test</artifactId>
        <version>${cdap.version}</version>
        <scope>test</scope>
        <exclusions>
          <exclusion>
            <groupId>asm</groupId>
            <artifactId>asm</artifactId>
          </exclusion>
        </exclusions>
      </dependency>
      <dependency>
        <groupId>org.apache.hadoop</groupId>
        <artifactId>hadoop-minicluster</artifactId>
        <version>${hadoop.version}</version>
        <scope>test</scope>
      </dependency>
      <dependency>
        <groupId>org.apache.hadoop</groupId>
        <artifactId>hadoop-common</artifactId>
        <version>${hadoop.version}</version>
        <scope>provided</scope>
        <exclusions>
          <exclusion>
            <groupId>commons-logging</groupId>
            <artifactId>commons-logging</artifactId>
          </exclusion>
          <exclusion>
            <groupId>log4j</groupId>
            <artifactId>log4j</artifactId>
          </exclusion>
          <exclusion>
            <groupId>org.slf4j</groupId>
            <artifactId>slf4j-log4j12</artifactId>
          </exclusion>
          <exclusion>
            <groupId>org.apache.avro</groupId>
            <artifactId>avro</artifactId>
          </exclusion>
          <exclusion>
            <groupId>org.apache.zookeeper</groupId>
            <artifactId>zookeeper</artifactId>
          </exclusion>
          <exclusion>
            <artifactId>guava</artifactId>
            <groupId>com.google.guava</groupId>
          </exclusion>
          <exclusion>
            <artifactId>jersey-core</artifactId>
            <groupId>com.sun.jersey</groupId>
          </exclusion>
          <exclusion>
            <artifactId>jersey-json</artifactId>
            <groupId>com.sun.jersey</groupId>
          </exclusion>
          <exclusion>
            <artifactId>jersey-server</artifactId>
            <groupId>com.sun.jersey</groupId>
          </exclusion>
          <exclusion>
            <artifactId>servlet-api</artifactId>
            <groupId>javax.servlet</groupId>
          </exclusion>
          <exclusion>
            <groupId>org.mortbay.jetty</groupId>
            <artifactId>jetty</artifactId>
          </exclusion>
          <exclusion>
            <groupId>org.mortbay.jetty</groupId>
            <artifactId>jetty-util</artifactId>
          </exclusion>
          <exclusion>
            <artifactId>jasper-compiler</artifactId>
            <groupId>tomcat</groupId>
          </exclusion>
          <exclusion>
            <artifactId>jasper-runtime</artifactId>
            <groupId>tomcat</groupId>
          </exclusion>
          <exclusion>
            <artifactId>jsp-api</artifactId>
            <groupId>javax.servlet.jsp</groupId>
          </exclusion>
          <exclusion>
            <artifactId>slf4j-api</artifactId>
            <groupId>org.slf4j</groupId>
          </exclusion>
        </exclusions>
      </dependency>
      <dependency>
        <groupId>org.apache.hadoop</groupId>
        <artifactId>hadoop-mapreduce-client-core</artifactId>
        <version>${hadoop.version}</version>
        <scope>provided</scope>
        <exclusions>
          <exclusion>
            <groupId>org.slf4j</groupId>
            <artifactId>slf4j-log4j12</artifactId>
          </exclusion>
          <exclusion>
            <groupId>com.google.inject.extensions</groupId>
            <artifactId>guice-servlet</artifactId>
          </exclusion>
          <exclusion>
            <groupId>com.sun.jersey</groupId>
            <artifactId>jersey-core</artifactId>
          </exclusion>
          <exclusion>
            <groupId>com.sun.jersey</groupId>
            <artifactId>jersey-server</artifactId>
          </exclusion>
          <exclusion>
            <groupId>com.sun.jersey</groupId>
            <artifactId>jersey-json</artifactId>
          </exclusion>
          <exclusion>
            <groupId>com.sun.jersey.contribs</groupId>
            <artifactId>jersey-guice</artifactId>
          </exclusion>
          <exclusion>
            <groupId>javax.servlet</groupId>
            <artifactId>servlet-api</artifactId>
          </exclusion>
        </exclusions>
      </dependency>
      <dependency>
        <groupId>junit</groupId>
        <artifactId>junit</artifactId>
        <version>${junit.version}</version>
        <scope>test</scope>
      </dependency>
      <dependency>
        <groupId>org.apache.cassandra</groupId>
        <artifactId>cassandra-all</artifactId>
        <version>${cassandra.version}</version>
      </dependency>
      <dependency>
        <groupId>org.xerial.snappy</groupId>
        <artifactId>snappy-java</artifactId>
        <version>${snappy.version}</version>
      </dependency>
      <dependency>
        <groupId>org.cassandraunit</groupId>
        <artifactId>cassandra-unit</artifactId>
        <version>${cassandraunit.version}</version>
        <scope>test</scope>
      </dependency>
      <dependency>
        <groupId>com.datastax.cassandra</groupId>
        <artifactId>cassandra-driver-core</artifactId>
        <version>${datastax.version}</version>
      </dependency>
      <dependency>
        <groupId>org.twitter4j</groupId>
        <artifactId>twitter4j-core</artifactId>
        <version>${twitter4j.version}</version>
      </dependency>
      <dependency>
        <groupId>org.twitter4j</groupId>
        <artifactId>twitter4j-stream</artifactId>
        <version>${twitter4j.version}</version>
      </dependency>
      <dependency>
        <groupId>org.hsqldb</groupId>
        <artifactId>hsqldb</artifactId>
        <version>${hsql.version}</version>
        <scope>test</scope>
      </dependency>
      <dependency>
        <groupId>org.elasticsearch</groupId>
        <artifactId>elasticsearch</artifactId>
        <version>${es.version}</version>
        <exclusions>
          <exclusion>
            <groupId>log4j</groupId>
            <artifactId>*</artifactId>
          </exclusion>
          <exclusion>
            <groupId>org.slf4j</groupId>
            <artifactId>slf4j-api</artifactId>
          </exclusion>
          <exclusion>
            <groupId>org.ow2.asm</groupId>
            <artifactId>*</artifactId>
          </exclusion>
        </exclusions>
      </dependency>
      <dependency>
        <groupId>org.apache.hadoop</groupId>
        <artifactId>hadoop-common</artifactId>
        <version>${hadoop.version}</version>
        <type>test-jar</type>
        <scope>test</scope>
        <exclusions>
          <exclusion>
            <groupId>org.slf4j</groupId>
            <artifactId>slf4j-log4j12</artifactId>
          </exclusion>
          <exclusion>
            <groupId>com.google.inject.extensions</groupId>
            <artifactId>guice-servlet</artifactId>
          </exclusion>
          <exclusion>
            <groupId>com.sun.jersey</groupId>
            <artifactId>jersey-core</artifactId>
          </exclusion>
          <exclusion>
            <groupId>com.sun.jersey</groupId>
            <artifactId>jersey-server</artifactId>
          </exclusion>
          <exclusion>
            <groupId>com.sun.jersey</groupId>
            <artifactId>jersey-json</artifactId>
          </exclusion>
          <exclusion>
            <groupId>com.sun.jersey.contribs</groupId>
            <artifactId>jersey-guice</artifactId>
          </exclusion>
          <exclusion>
            <groupId>javax.servlet</groupId>
            <artifactId>servlet-api</artifactId>
          </exclusion>
        </exclusions>
      </dependency>
      <dependency>
        <groupId>org.elasticsearch</groupId>
        <artifactId>elasticsearch-hadoop-mr</artifactId>
        <version>${es-hadoop.version}</version>
      </dependency>
      <dependency>
        <groupId>commons-httpclient</groupId>
        <artifactId>commons-httpclient</artifactId>
        <version>${commons-httpclient.version}</version>
        <exclusions>
          <exclusion>
            <groupId>commons-logging</groupId>
            <artifactId>commons-logging</artifactId>
          </exclusion>
        </exclusions>
      </dependency>
      <dependency>
        <groupId>org.apache.avro</groupId>
        <artifactId>avro</artifactId>
        <version>${avro.version}</version>
      </dependency>
      <dependency>
        <groupId>org.apache.avro</groupId>
        <artifactId>avro-mapred</artifactId>
        <classifier>hadoop2</classifier>
        <version>${avro.version}</version>
        <exclusions>
          <exclusion>
            <groupId>org.mortbay.jetty</groupId>
            <artifactId>jetty</artifactId>
          </exclusion>
          <exclusion>
            <groupId>org.slf4j</groupId>
            <artifactId>slf4j-log4j12</artifactId>
          </exclusion>
        </exclusions>
      </dependency>
      <dependency>
        <groupId>org.apache.geronimo.specs</groupId>
        <artifactId>geronimo-jms_1.1_spec</artifactId>
        <version>${geronimo-jms.version}</version>
      </dependency>
      <dependency>
        <groupId>org.apache.zookeeper</groupId>
        <artifactId>zookeeper</artifactId>
        <version>${zookeeper.version}</version>
        <scope>provided</scope>
        <exclusions>
          <exclusion>
            <artifactId>slf4j-api</artifactId>
            <groupId>org.slf4j</groupId>
          </exclusion>
          <exclusion>
            <artifactId>slf4j-log4j12</artifactId>
            <groupId>org.slf4j</groupId>
          </exclusion>
          <exclusion>
            <artifactId>log4j</artifactId>
            <groupId>log4j</groupId>
          </exclusion>
          <exclusion>
            <artifactId>junit</artifactId>
            <groupId>junit</groupId>
          </exclusion>
          <exclusion>
            <groupId>org.jboss.netty</groupId>
            <artifactId>netty</artifactId>
          </exclusion>
          <exclusion>
            <groupId>jline</groupId>
            <artifactId>jline</artifactId>
          </exclusion>
        </exclusions>
      </dependency>
      <dependency>
        <groupId>org.apache.twill</groupId>
        <artifactId>twill-core</artifactId>
        <version>${twill.version}</version>
        <exclusions>
          <exclusion>
            <groupId>org.scala-lang</groupId>
            <artifactId>scala-compiler</artifactId>
          </exclusion>
        </exclusions>
      </dependency>
      <dependency>
        <groupId>org.apache.kafka</groupId>
        <artifactId>kafka_2.10</artifactId>
        <version>${kafka.version}</version>
        <exclusions>
          <exclusion>
            <groupId>org.slf4j</groupId>
            <artifactId>slf4j-simple</artifactId>
          </exclusion>
          <exclusion>
            <groupId>com.sun.jdmk</groupId>
            <artifactId>jmxtools</artifactId>
          </exclusion>
          <exclusion>
            <groupId>com.sun.jmx</groupId>
            <artifactId>jmxri</artifactId>
          </exclusion>
          <exclusion>
            <groupId>org.scala-lang</groupId>
            <artifactId>scala-compiler</artifactId>
          </exclusion>
        </exclusions>
      </dependency>
      <dependency>
        <groupId>org.ow2.asm</groupId>
        <artifactId>asm-all</artifactId>
        <version>${asm.version}</version>
      </dependency>
    </dependencies>
  </dependencyManagement>

  <build>
    <pluginManagement>
      <plugins>
      </plugins>
    </pluginManagement>
    <plugins>
      <plugin>
        <groupId>org.apache.maven.plugins</groupId>
        <artifactId>maven-compiler-plugin</artifactId>
        <version>3.1</version>
        <configuration>
          <source>1.7</source>
          <target>1.7</target>
        </configuration>
      </plugin>
      <plugin>
        <groupId>org.apache.maven.plugins</groupId>
        <artifactId>maven-surefire-plugin</artifactId>
        <version>2.14.1</version>
        <configuration>
          <argLine>-Xmx5000m -Djava.awt.headless=true -XX:MaxPermSize=1024m -XX:+UseConcMarkSweepGC -XX:OnOutOfMemoryError="kill -9 %p" -Djava.net.preferIPv4Stack=true</argLine>
          <redirectTestOutputToFile>${surefire.redirectTestOutputToFile}</redirectTestOutputToFile>
          <reuseForks>false</reuseForks>
          <reportFormat>plain</reportFormat>
          <systemPropertyVariables>
            <java.io.tmpdir>${project.build.directory}</java.io.tmpdir>
          </systemPropertyVariables>
          <includes>
            <include>**/*TestsSuite.java</include>
            <include>**/*TestSuite.java</include>
            <include>**/Test*.java</include>
            <include>**/*Test.java</include>
            <include>**/*TestCase.java</include>
          </includes>
          <excludes>
            <exclude>**/*TestRun.java</exclude>
          </excludes>
        </configuration>
        <dependencies>
          <dependency>
            <groupId>org.apache.maven.surefire</groupId>
            <artifactId>surefire-junit47</artifactId>
            <version>2.14</version>
          </dependency>
        </dependencies>
      </plugin>
      <plugin>
        <groupId>org.apache.rat</groupId>
        <artifactId>apache-rat-plugin</artifactId>
        <version>0.10</version>
        <dependencies>
          <dependency>
            <groupId>org.apache.maven.doxia</groupId>
            <artifactId>doxia-core</artifactId>
            <version>1.6</version>
            <exclusions>
              <exclusion>
                <groupId>xerces</groupId>
                <artifactId>xercesImpl</artifactId>
              </exclusion>
            </exclusions>
          </dependency>
        </dependencies>
        <executions>
          <execution>
            <id>rat-check</id>
            <phase>validate</phase>
            <goals>
              <goal>check</goal>
            </goals>
            <configuration>
              <excludes>
                <exclude>LICENSE*.txt</exclude>
                <!-- This file should be not be there, but I am excluding it for now -->
                <exclude>*.rst</exclude>
                <exclude>*.md</exclude>
                <exclude>**/*.cdap</exclude>
                <exclude>**/*.yaml</exclude>
                <exclude>**/*.md</exclude>
                <exclude>logs/**</exclude>
                <exclude>.git/**</exclude>
                <exclude>.idea/**</exclude>
                <exclude>**/grok/patterns/**</exclude>
                <exclude>conf/**</exclude>
                <exclude>data/**</exclude>
                <exclude>plugins/**</exclude>
                <exlcude>**/*.patch</exlcude>
                <exclude>**/logrotate.d/**</exclude>
                <exclude>**/limits.d/**</exclude>
                <exclude>**/*.json</exclude>
                <exclude>**/*.json.template</exclude>
                <exclude>**/MANIFEST.MF</exclude>
              </excludes>
            </configuration>
          </execution>
        </executions>
      </plugin>
      <plugin>
        <groupId>org.apache.maven.plugins</groupId>
        <artifactId>maven-checkstyle-plugin</artifactId>
        <version>2.12.1</version>
        <executions>
          <execution>
            <id>validate</id>
            <phase>process-test-classes</phase>
            <configuration>
              <configLocation>checkstyle.xml</configLocation>
              <suppressionsLocation>suppressions.xml</suppressionsLocation>
              <encoding>UTF-8</encoding>
              <consoleOutput>true</consoleOutput>
              <failsOnError>true</failsOnError>
              <includeTestSourceDirectory>true</includeTestSourceDirectory>
              <excludes>**/org/apache/cassandra/**</excludes>
            </configuration>
            <goals>
              <goal>check</goal>
            </goals>
          </execution>
        </executions>
      </plugin>
      <plugin>
        <groupId>org.apache.maven.plugins</groupId>
        <artifactId>maven-antrun-plugin</artifactId>
        <version>1.7</version>
        <executions>
          <!-- Create the config file for artifact which can be used to deploy the artifact.
               Sets the parents field to system:cdap-etl-batch and system:cdap-etl-realtime with whatever
               version range is set in the etl.versionRange property.
               also sets a widget and doc property for each file contained in the widgets and docs directories. -->
          <execution>
            <id>create-artifact-config</id>
            <phase>prepare-package</phase>
            <configuration>
              <target>
                <script language="javascript"> <![CDATA[

                  // for some reason, project.basedir evaluates to null if we just get the property here.
                  // so we set main.basedir to project.basedir in the pom properties, then main.basedir is used here
                  // where it evaluates correctly for whatever reason
                  var baseDir = project.getProperty("main.basedir");
                  var targetDir = project.getProperty("project.build.directory");
                  var artifactId = project.getProperty("project.artifactId");
                  var version = project.getProperty("project.version");

                  var cfgFile = new java.io.File(targetDir, artifactId + "-" + version + ".json");
                  if (!cfgFile.exists()) {
                    cfgFile.createNewFile();
                  }

                  var etlRange = project.getProperty("etl.versionRange");
                  var config = {
                    "parents": [ "system:cdap-etl-batch" + etlRange, "system:cdap-etl-realtime" + etlRange ],
                    "properties": {}
                  }

                  // look in widgets directory for widget config for each plugin
                  var widgetsDir = new java.io.File(baseDir, project.getProperty("widgets.dir"));
                  if (widgetsDir.isDirectory()) {
                    var widgetsFiles = widgetsDir.listFiles();
                    for (i = 0; i < widgetsFiles.length; i++) {
                      var widgetsFile = widgetsFiles[i];
                      if (widgetsFile.isFile()) {
                        var propertyName = "widgets." + widgetsFile.getName();
                        // if the filename ends with .json
                        if (propertyName.indexOf(".json", propertyName.length - 5) !== -1) {
                          // strip the .json
                          propertyName = propertyName.slice(0, -5);
                          var contents = new java.lang.String(java.nio.file.Files.readAllBytes(widgetsFile.toPath()), java.nio.charset.StandardCharsets.UTF_8);
                          var contentsAsJson = JSON.parse(contents);
                          config.properties[propertyName] = JSON.stringify(contentsAsJson);
                        }
                      }
                    }
                  }

                  // look in the docs directory for docs for each plugin
                  var docsDir = new java.io.File(baseDir, project.getProperty("docs.dir"));
                  if (docsDir.isDirectory()) {
                    var docFiles = docsDir.listFiles();
                    for (i = 0; i < docFiles.length; i++) {
                      var docFile = docFiles[i];
                      if (docFile.isFile()) {
                        var propertyName = "doc." + docFile.getName();
                        // if the filename ends with .md
                        if (propertyName.indexOf(".md", propertyName.length - 3) !== -1) {
                          // strip the extension
                          propertyName = propertyName.slice(0, -3);
                          var contents = new java.lang.String(java.nio.file.Files.readAllBytes(docFile.toPath()), java.nio.charset.StandardCharsets.UTF_8);
                          config.properties[propertyName] = contents + "";
                        }
                      }
                    }
                  }

                  var fw = new java.io.BufferedWriter(new java.io.FileWriter(cfgFile.getAbsoluteFile()));
                  fw.write(JSON.stringify(config, null, 2));
                  fw.close();
                ]]></script>
              </target>
            </configuration>
            <goals>
              <goal>run</goal>
            </goals>
          </execution>
        </executions>
      </plugin>
    </plugins>
  </build>

  <!-- Profile for release. Includes signing of jars. -->
  <profiles>
    <profile>
      <id>release</id>
      <build>
        <plugins>
          <plugin>
            <groupId>org.apache.maven.plugins</groupId>
            <artifactId>maven-gpg-plugin</artifactId>
            <version>1.5</version>
            <configuration>
              <passphrase>${gpg.passphrase}</passphrase>
              <useAgent>${gpg.useagent}</useAgent>
            </configuration>
            <executions>
              <execution>
                <goals>
                  <goal>sign</goal>
                </goals>
              </execution>
            </executions>
          </plugin>
        </plugins>
      </build>
    </profile>
  </profiles>
</project><|MERGE_RESOLUTION|>--- conflicted
+++ resolved
@@ -20,11 +20,7 @@
 
   <groupId>co.cask.hydrator</groupId>
   <artifactId>hydrator-plugins</artifactId>
-<<<<<<< HEAD
   <version>1.3.0-SNAPSHOT</version>
-=======
-  <version>1.2.0</version>
->>>>>>> 64759b81
   <modules>
     <module>hydrator-common</module>
     <module>core-plugins</module>
